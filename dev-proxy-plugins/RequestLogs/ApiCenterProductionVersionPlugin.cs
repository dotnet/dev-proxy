// Copyright (c) Microsoft Corporation.
// Licensed under the MIT License.

using System.Diagnostics;
using System.Diagnostics.Tracing;
using System.Text.Json;
using Azure.Core;
using Azure.Core.Diagnostics;
using Azure.Identity;
using Microsoft.DevProxy.Abstractions;
using Microsoft.DevProxy.Plugins;
using Microsoft.DevProxy.Plugins.RequestLogs.ApiCenter;
using Microsoft.Extensions.Configuration;
using Microsoft.Extensions.Logging;

internal class ApiInformation
{
    public ApiInformationVersion[] Versions { get; set; } = [];
    // deployment.properties.server.runtimeUri[]
    public string[] Urls { get; set; } = [];
}

internal class ApiInformationVersion
{
    public ApiInformationVersionInformation Version { get; set; } = new();
    public ApiLifecycleStage? LifecycleStage { get; set; }
}

internal class ApiInformationVersionInformation
{
    // properties.title
    public string Name { get; set; } = "";
    // name
    public string Id { get; set; } = "";
}

internal class ApiCenterProductionVersionPluginConfiguration
{
    public string SubscriptionId { get; set; } = "";
    public string ResourceGroupName { get; set; } = "";
    public string ServiceName { get; set; } = "";
    public string WorkspaceName { get; set; } = "default";
    public bool ExcludeDevCredentials { get; set; } = false;
    public bool ExcludeProdCredentials { get; set; } = true;
}

public class ApiCenterProductionVersionPlugin : BaseProxyPlugin
{
    private ApiCenterProductionVersionPluginConfiguration _configuration = new();
    private readonly string[] _scopes = ["https://management.azure.com/.default"];
    private TokenCredential _credential = new DefaultAzureCredential();
    private HttpClient? _httpClient;
    private JsonSerializerOptions _jsonSerializerOptions = new JsonSerializerOptions
    {
        PropertyNameCaseInsensitive = true,
        PropertyNamingPolicy = JsonNamingPolicy.CamelCase
    };

    public override string Name => nameof(ApiCenterProductionVersionPlugin);

    public override void Register(IPluginEvents pluginEvents,
                            IProxyContext context,
                            ISet<UrlToWatch> urlsToWatch,
                            IConfigurationSection? configSection = null)
    {
        base.Register(pluginEvents, context, urlsToWatch, configSection);

        configSection?.Bind(_configuration);

        if (string.IsNullOrEmpty(_configuration.SubscriptionId))
        {
            _logger?.LogError("Specify SubscriptionId in the ApiCenterProductionVersionPlugin configuration. The ApiCenterProductionVersionPlugin will not be used.");
            return;
        }
        if (string.IsNullOrEmpty(_configuration.ResourceGroupName))
        {
            _logger?.LogError("Specify ResourceGroupName in the ApiCenterProductionVersionPlugin configuration. The ApiCenterProductionVersionPlugin will not be used.");
            return;
        }
        if (string.IsNullOrEmpty(_configuration.ServiceName))
        {
            _logger?.LogError("Specify ServiceName in the ApiCenterProductionVersionPlugin configuration. The ApiCenterProductionVersionPlugin will not be used.");
            return;
        }
        if (_configuration.ExcludeDevCredentials && _configuration.ExcludeProdCredentials)
        {
            _logger?.LogError("Both ExcludeDevCredentials and ExcludeProdCredentials are set to true. You need to use at least one set of credentials The {plugin} will not be used.", Name);
            return;
        }

        var credentials = new List<TokenCredential>();
        if (!_configuration.ExcludeDevCredentials)
        {
            credentials.AddRange([
                new SharedTokenCacheCredential(),
                new VisualStudioCredential(),
                new VisualStudioCodeCredential(),
                new AzureCliCredential(),
                new AzurePowerShellCredential(),
                new AzureDeveloperCliCredential(),
            ]);
        }
        if (!_configuration.ExcludeProdCredentials)
        {
            credentials.AddRange([
                new EnvironmentCredential(),
                new WorkloadIdentityCredential(),
                new ManagedIdentityCredential()
            ]);
        }
        _credential = new ChainedTokenCredential(credentials.ToArray());

        if (_logger?.LogLevel == LogLevel.Debug)
        {
            var consoleListener = AzureEventSourceListener.CreateConsoleLogger(EventLevel.Verbose);
        }

<<<<<<< HEAD
        _logger?.LogDebug("Plugin {plugin} checking Azure auth...", Name);
=======
        var authenticationHandler = new AuthenticationDelegatingHandler(_credential, _scopes)
        {
            InnerHandler = new HttpClientHandler()
        };

        _logger?.LogDebug("[{now}] Plugin {plugin} checking Azure auth...", DateTime.Now, Name);
>>>>>>> c9c7f241
        try
        {
            _ = authenticationHandler.GetAccessToken(CancellationToken.None).Result;
        }
        catch (AuthenticationFailedException ex)
        {
            _logger?.LogError(ex, "Failed to authenticate with Azure. The {plugin} will not be used.", Name);
            return;
        }
        _logger?.LogDebug("Plugin {plugin} auth confirmed...", Name);

        _httpClient = new HttpClient(authenticationHandler);

        pluginEvents.AfterRecordingStop += AfterRecordingStop;
    }

    private async Task AfterRecordingStop(object sender, RecordingArgs e)
    {
        var interceptedRequests = e.RequestLogs
            .Where(
                l => l.MessageType == MessageType.InterceptedRequest &&
                l.Context?.Session is not null
            );
        if (!interceptedRequests.Any())
        {
            _logger?.LogDebug("No requests to process");
            return;
        }

        _logger?.LogInformation("Checking if recorded API requests use production APIs as defined in API Center...");

        Debug.Assert(_httpClient is not null);

        var apis = await LoadApisFromApiCenter();
        if (apis == null || !apis.Value.Any())
        {
            _logger?.LogInformation("No APIs found in API Center");
            return;
        }

        var apisInformation = new List<ApiInformation>();
        foreach (var api in apis.Value)
        {
            var apiVersions = await LoadApiVersions(api);
            if (apiVersions == null || !apiVersions.Value.Any())
            {
                _logger?.LogInformation("No versions found for {api}", api.Properties?.Title);
                continue;
            }

            var apiInformationVersion = apiVersions.Value.Select(v => new ApiInformationVersion
            {
                Version = new ApiInformationVersionInformation
                {
                    Name = v.Properties?.Title ?? "",
                    Id = v.Id ?? ""
                },
                LifecycleStage = v.Properties?.LifecycleStage
            }).ToArray();

            var apiDeployments = await LoadApiDeployments(api);
            if (apiDeployments == null || !apiDeployments.Value.Any())
            {
                _logger?.LogInformation("No deployments found for {api}", api.Properties?.Title);
                continue;
            }

            apisInformation.Add(new ApiInformation
            {
                Versions = apiInformationVersion,
                Urls = apiDeployments.Value.SelectMany(d => d.Properties?.Server?.RuntimeUri ?? Array.Empty<string>()).ToArray()
            });
        }

        _logger?.LogInformation("Analyzing recorded requests...");

        foreach (var request in interceptedRequests)
        {
            var urlAndMethodString = request.MessageLines.First();
            var urlAndMethod = urlAndMethodString.Split(' ');

            var apiInformation = FindMatchingApiInformation(urlAndMethod[1], apisInformation);
            if (apiInformation == null)
            {
                continue;
            }

            var lifecycleStage = FindMatchingApiLifecycleStage(request, urlAndMethod[1], apiInformation);
            if (lifecycleStage == null)
            {
                continue;
            }

            if (lifecycleStage != ApiLifecycleStage.Production)
            {
                var productionVersions = apiInformation.Versions
                    .Where(v => v.LifecycleStage == ApiLifecycleStage.Production)
                    .Select(v => v.Version.Name);

                if (productionVersions.Any())
                {
                    _logger?.LogWarning("Request {request} uses API version {version} which is defined as {lifecycleStage}. Upgrade to a production version of the API. Recommended versions: {versions}", urlAndMethodString, apiInformation.Versions.First(v => v.LifecycleStage == lifecycleStage).Version.Name, lifecycleStage, string.Join(", ", productionVersions));
                }
                else
                {
                    _logger?.LogWarning("Request {request} uses API version {version} which is defined as {lifecycleStage}.", urlAndMethodString, apiInformation.Versions.First(v => v.LifecycleStage == lifecycleStage).Version.Name, lifecycleStage);                    
                }
            }
        }

        _logger?.LogInformation("DONE");
    }

    private ApiInformation? FindMatchingApiInformation(string requestUrl, List<ApiInformation>? apisInformation)
    {
        var apiInformation = apisInformation?.FirstOrDefault(a => a.Urls.Any(u => requestUrl.StartsWith(u)));
        if (apiInformation is null)
        {
            _logger?.LogDebug("No matching API found for {request}", requestUrl);
        }
        else
        {
            _logger?.LogDebug("Found matching API information for {request}", requestUrl);
        }

        return apiInformation;
    }

    private ApiLifecycleStage? FindMatchingApiLifecycleStage(RequestLog request, string requestUrl, ApiInformation apiInformation)
    {
        // determine version based on:
        // - URL path and query parameters
        // - headers
        ApiInformationVersion? version = null;
        foreach (var apiVersion in apiInformation.Versions)
        {
            // check URL
            if (requestUrl.Contains(apiVersion.Version.Id) || requestUrl.Contains(apiVersion.Version.Name))
            {
                _logger?.LogDebug("Version {version} found in URL {url}", $"{apiVersion.Version.Id}/{apiVersion.Version.Name}", requestUrl);
                version = apiVersion;
                break;
            }

            // check headers
            Debug.Assert(request.Context is not null);
            var header = request.Context.Session.HttpClient.Request.Headers.FirstOrDefault(
                h => h.Value.Contains(apiVersion.Version.Id) ||
                h.Value.Contains(apiVersion.Version.Name)
            );
            if (header is not null)
            {
                _logger?.LogDebug("Version {version} found in header {header}", $"{apiVersion.Version.Id}/{apiVersion.Version.Name}", header.Name);
                version = apiVersion;
                break;
            }
        }

        if (version is null)
        {
            _logger?.LogDebug("No matching version found for {request}", requestUrl);
            return null;
        }

        return version.LifecycleStage;
    }

    private async Task<Collection<ApiVersion>?> LoadApiVersions(Api api)
    {
        Debug.Assert(_httpClient is not null);

        _logger?.LogDebug("Loading versions for {api}...", api.Properties?.Title);

        var res = await _httpClient.GetStringAsync($"https://management.azure.com{api.Id}/versions?api-version=2024-03-01");
        return JsonSerializer.Deserialize<Collection<ApiVersion>>(res, _jsonSerializerOptions);
    }

    async Task<Collection<Api>?> LoadApisFromApiCenter()
    {
        Debug.Assert(_httpClient is not null);

        _logger?.LogInformation("Loading APIs from API Center...");

        var res = await _httpClient.GetStringAsync($"https://management.azure.com/subscriptions/{_configuration.SubscriptionId}/resourceGroups/{_configuration.ResourceGroupName}/providers/Microsoft.ApiCenter/services/{_configuration.ServiceName}/workspaces/{_configuration.WorkspaceName}/apis?api-version=2024-03-01");
        return JsonSerializer.Deserialize<Collection<Api>>(res, _jsonSerializerOptions);
    }

    async Task<Collection<ApiDeployment>?> LoadApiDeployments(Api api)
    {
        Debug.Assert(_httpClient is not null);

        _logger?.LogDebug("Loading API deployments for {api}...", api.Properties?.Title);

        var res = await _httpClient.GetStringAsync($"https://management.azure.com{api.Id}/deployments?api-version=2024-03-01");
        return JsonSerializer.Deserialize<Collection<ApiDeployment>>(res, _jsonSerializerOptions);
    }
}<|MERGE_RESOLUTION|>--- conflicted
+++ resolved
@@ -115,16 +115,13 @@
             var consoleListener = AzureEventSourceListener.CreateConsoleLogger(EventLevel.Verbose);
         }
 
-<<<<<<< HEAD
-        _logger?.LogDebug("Plugin {plugin} checking Azure auth...", Name);
-=======
         var authenticationHandler = new AuthenticationDelegatingHandler(_credential, _scopes)
         {
             InnerHandler = new HttpClientHandler()
         };
-
-        _logger?.LogDebug("[{now}] Plugin {plugin} checking Azure auth...", DateTime.Now, Name);
->>>>>>> c9c7f241
+        
+        _logger?.LogDebug("Plugin {plugin} checking Azure auth...", Name);
+        
         try
         {
             _ = authenticationHandler.GetAccessToken(CancellationToken.None).Result;
