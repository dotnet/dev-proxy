--- conflicted
+++ resolved
@@ -488,10 +488,7 @@
         };
         var operation = new OpenApiOperation
         {
-<<<<<<< HEAD
             // will be replaced later after the path has been parametrized
-=======
->>>>>>> af65ca60
             Description = $"{method} {resource}",
             // will be replaced later after the path has been parametrized
             OperationId = $"{method}.{resource}"
