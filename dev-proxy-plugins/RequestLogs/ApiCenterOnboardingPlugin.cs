--- conflicted
+++ resolved
@@ -159,13 +159,8 @@
 
             _logger?.LogDebug("Processing request {method} {url}...", method, url);
 
-<<<<<<< HEAD
             var apiDefinition = apiDefinitions.FirstOrDefault(x => url.Contains(x.Key)).Value;
             if (apiDefinition.Id is null)
-=======
-            var apiDefinition = apiDefinitions.FirstOrDefault(x => requestUrl.Contains(x.Key)).Value;
-            if (apiDefinition?.Id is null)
->>>>>>> 89259a15
             {
                 _logger?.LogDebug("No matching API definition not found for {url}. Adding new API...", url);
                 newApis.Add((method, url));
@@ -208,15 +203,11 @@
         // dedupe newApis
         newApis = newApis.Distinct().ToList();
 
-<<<<<<< HEAD
-        var apisPerHost = newApis.GroupBy(x => new Uri(x.url).Host);
-=======
         var apisPerSchemeAndHost = newApis.GroupBy(x =>
         {
             var u = new Uri(x.Item2);
             return u.GetLeftPart(UriPartial.Authority);
         });
->>>>>>> 89259a15
 
         var newApisMessageChunks = new List<string>(["New APIs that aren't registered in Azure API Center:", ""]);
         foreach (var apiPerHost in apisPerSchemeAndHost)
@@ -236,11 +227,7 @@
         await CreateApisInApiCenter(apisPerSchemeAndHost, generatedOpenApiSpecs!);
     }
 
-<<<<<<< HEAD
     async Task CreateApisInApiCenter(IEnumerable<IGrouping<string, (string method, string url)>> apisPerHost)
-=======
-    async Task CreateApisInApiCenter(IEnumerable<IGrouping<string, Tuple<string, string>>> apisPerHost, Dictionary<string, string> generatedOpenApiSpecs)
->>>>>>> 89259a15
     {
         Debug.Assert(_httpClient is not null);
 
@@ -250,15 +237,8 @@
         {
             var schemeAndHost = apiPerHost.Key;
 
-<<<<<<< HEAD
-            var title = $"New APIs: {host}";
-            var description = new List<string>(["New APIs discovered by Dev Proxy", ""]);
-            description.AddRange(apiPerHost.Select(a => $"  {a.method} {a.url}").ToArray());
-            var payload = new
-=======
             var api = await CreateApi(schemeAndHost, apiPerHost);
             if (api is null)
->>>>>>> 89259a15
             {
                 continue;
             }
@@ -293,7 +273,7 @@
         _logger?.LogInformation("DONE");
     }
 
-    async Task<Api?> CreateApi(string schemeAndHost, IEnumerable<Tuple<string, string>> apiRequests)
+    async Task<Api?> CreateApi(string schemeAndHost, IEnumerable<(string method, string url)> apiRequests)
     {
         Debug.Assert(_httpClient is not null);
 
@@ -303,7 +283,7 @@
 
         var title = $"New APIs: {schemeAndHost}";
         var description = new List<string>(["New APIs discovered by Dev Proxy", ""]);
-        description.AddRange(apiRequests.Select(a => $"  {a.Item1} {a.Item2}").ToArray());
+        description.AddRange(apiRequests.Select(a => $"  {a.method} {a.url}").ToArray());
         var payload = new
         {
             properties = new
