--- conflicted
+++ resolved
@@ -6,12 +6,8 @@
     <Nullable>enable</Nullable>
     <EnableDynamicLoading>true</EnableDynamicLoading>
     <RunPostBuildEvent>OnOutputUpdated</RunPostBuildEvent>
-<<<<<<< HEAD
-    <Version>0.12.1</Version>
     <NoWarn>CS1998</NoWarn>
-=======
     <Version>0.13.0</Version>
->>>>>>> 89ea8cb4
   </PropertyGroup>
   <ItemGroup>
     <PackageReference Include="Microsoft.EntityFrameworkCore.Sqlite" Version="7.0.13">
