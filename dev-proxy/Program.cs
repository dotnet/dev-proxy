--- conflicted
+++ resolved
@@ -1,145 +1,129 @@
-﻿// Licensed to the .NET Foundation under one or more agreements.
-// The .NET Foundation licenses this file to you under the MIT license.
-// See the LICENSE file in the project root for more information.
-
-using DevProxy;
-using DevProxy.Abstractions;
-using DevProxy.Abstractions.LanguageModel;
-using DevProxy.CommandHandlers;
-using DevProxy.Logging;
-using System.CommandLine;
-
-_ = Announcement.ShowAsync();
-
-PluginEvents pluginEvents = new();
-
-(ILogger, ILoggerFactory) BuildLogger()
-{
-    var loggerFactory = LoggerFactory.Create(builder =>
-    {
-        builder
-            .AddConsole(options =>
-            {
-                options.FormatterName = ProxyConsoleFormatter.DefaultCategoryName;
-                options.LogToStandardErrorThreshold = LogLevel.Warning;
-            })
-            .AddConsoleFormatter<ProxyConsoleFormatter, ProxyConsoleFormatterOptions>(options =>
-            {
-                options.IncludeScopes = true;
-                options.ShowSkipMessages = ProxyCommandHandler.Configuration.ShowSkipMessages;
-                options.ShowTimestamps = ProxyCommandHandler.Configuration.ShowTimestamps;
-            })
-            .AddRequestLogger(pluginEvents)
-            .SetMinimumLevel(ProxyHost.LogLevel ?? ProxyCommandHandler.Configuration.LogLevel);
-    });
-    return (loggerFactory.CreateLogger(ProxyConsoleFormatter.DefaultCategoryName), loggerFactory);
-}
-
-var (logger, loggerFactory) = BuildLogger();
-
-var lmClient = new OllamaLanguageModelClient(ProxyCommandHandler.Configuration.LanguageModel, logger);
-IProxyContext context = new ProxyContext(ProxyCommandHandler.Configuration, ProxyEngine.Certificate, lmClient);
-ProxyHost proxyHost = new();
-
-// this is where the root command is created which contains all commands and subcommands
-RootCommand rootCommand = proxyHost.GetRootCommand(logger);
-
-// store the global options that are created automatically for us
-// rootCommand doesn't return the global options, so we have to store them manually
-string[] globalOptions = ["--version"];
-string[] helpOptions = ["--help", "-h", "/h", "-?", "/?"];
-
-// check if any of the global- or help options are present
-var hasGlobalOption = args.Any(arg => globalOptions.Contains(arg));
-var hasHelpOption = args.Any(arg => helpOptions.Contains(arg));
-
-<<<<<<< HEAD
-// get the list of available subcommands
-var subCommands = rootCommand.Children.OfType<Command>().Select(c => c.Name).ToArray();
-
-// check if any of the subcommands are present
-var hasSubCommand = args.Any(arg => subCommands.Contains(arg));
-
-if (hasGlobalOption || hasSubCommand)
-{
-    // we don't need to load plugins if the user is using a global option or using a subcommand, so we can exit early
-    await rootCommand.InvokeAsync(args);
-    // required to output all messages before closing the program
-    loggerFactory.Dispose();
-    return;
-}
-
-=======
-// load plugins to get their options and commands
->>>>>>> 025cd303
-var pluginLoader = new PluginLoader(logger, loggerFactory);
-PluginLoaderResult loaderResults = await pluginLoader.LoadPluginsAsync(pluginEvents, context);
-var options = loaderResults.ProxyPlugins
-    .SelectMany(p => p.GetOptions())
-    // remove duplicates by comparing the option names
-    .GroupBy(o => o.Name)
-    .Select(g => g.First())
-    .ToList();
-options.ForEach(rootCommand.AddOption);
-// register all plugin commands
-loaderResults.ProxyPlugins
-    .SelectMany(p => p.GetCommands())
-    .ToList()
-    .ForEach(rootCommand.AddCommand);
-
-// get the list of available subcommands
-var subCommands = rootCommand.Children.OfType<Command>().Select(c => c.Name).ToArray();
-
-// check if any of the subcommands are present
-var hasSubCommand = args.Any(arg => subCommands.Contains(arg));
-
-if (hasGlobalOption || hasSubCommand)
-{
-    // we don't need to init plugins if the user is using a global option or
-    // using a subcommand, so we can exit early
-    await rootCommand.InvokeAsync(args);
-    return;
-}
-
-// filter args to retrieve options
-var incomingOptions = args.Where(arg => arg.StartsWith('-')).ToArray();
-
-// remove the global- and help options from the incoming options
-incomingOptions = [.. incomingOptions.Except([.. globalOptions, .. helpOptions])];
-
-// compare the incoming options against the root command options
-foreach (var option in rootCommand.Options)
-{
-    // get the option aliases
-    var aliases = option.Aliases.ToArray();
-
-    // iterate over aliases
-    foreach (string alias in aliases)
-    {
-        // if the alias is present
-        if (incomingOptions.Contains(alias))
-        {
-            // remove the option from the incoming options
-            incomingOptions = incomingOptions.Where(val => val != alias).ToArray();
-        }
-    }
-}
-
-// list the remaining incoming options as unknown in the output
-if (incomingOptions.Length > 0)
-{
-    Console.Error.WriteLine("Unknown option(s): {0}", string.Join(" ", incomingOptions));
-    Console.Error.WriteLine("TIP: Use --help view available options");
-    Console.Error.WriteLine("TIP: Are you missing a plugin? See: https://aka.ms/devproxy/plugins");
-}
-else
-{
-    if (!hasHelpOption)
-    {
-        // have all the plugins init
-        pluginEvents.RaiseInit(new InitArgs());
-    }
-
-    rootCommand.Handler = proxyHost.GetCommandHandler(pluginEvents, [.. options], loaderResults.UrlsToWatch, logger);
-    await rootCommand.InvokeAsync(args);
-}
+﻿// Licensed to the .NET Foundation under one or more agreements.
+// The .NET Foundation licenses this file to you under the MIT license.
+// See the LICENSE file in the project root for more information.
+
+using DevProxy;
+using DevProxy.Abstractions;
+using DevProxy.Abstractions.LanguageModel;
+using DevProxy.CommandHandlers;
+using DevProxy.Logging;
+using System.CommandLine;
+
+_ = Announcement.ShowAsync();
+
+PluginEvents pluginEvents = new();
+
+(ILogger, ILoggerFactory) BuildLogger()
+{
+    var loggerFactory = LoggerFactory.Create(builder =>
+    {
+        builder
+            .AddConsole(options =>
+            {
+                options.FormatterName = ProxyConsoleFormatter.DefaultCategoryName;
+                options.LogToStandardErrorThreshold = LogLevel.Warning;
+            })
+            .AddConsoleFormatter<ProxyConsoleFormatter, ProxyConsoleFormatterOptions>(options =>
+            {
+                options.IncludeScopes = true;
+                options.ShowSkipMessages = ProxyCommandHandler.Configuration.ShowSkipMessages;
+                options.ShowTimestamps = ProxyCommandHandler.Configuration.ShowTimestamps;
+            })
+            .AddRequestLogger(pluginEvents)
+            .SetMinimumLevel(ProxyHost.LogLevel ?? ProxyCommandHandler.Configuration.LogLevel);
+    });
+    return (loggerFactory.CreateLogger(ProxyConsoleFormatter.DefaultCategoryName), loggerFactory);
+}
+
+var (logger, loggerFactory) = BuildLogger();
+
+var lmClient = new OllamaLanguageModelClient(ProxyCommandHandler.Configuration.LanguageModel, logger);
+IProxyContext context = new ProxyContext(ProxyCommandHandler.Configuration, ProxyEngine.Certificate, lmClient);
+ProxyHost proxyHost = new();
+
+// this is where the root command is created which contains all commands and subcommands
+RootCommand rootCommand = proxyHost.GetRootCommand(logger);
+
+// store the global options that are created automatically for us
+// rootCommand doesn't return the global options, so we have to store them manually
+string[] globalOptions = ["--version"];
+string[] helpOptions = ["--help", "-h", "/h", "-?", "/?"];
+
+// check if any of the global- or help options are present
+var hasGlobalOption = args.Any(arg => globalOptions.Contains(arg));
+var hasHelpOption = args.Any(arg => helpOptions.Contains(arg));
+
+// load plugins to get their options and commands
+var pluginLoader = new PluginLoader(logger, loggerFactory);
+PluginLoaderResult loaderResults = await pluginLoader.LoadPluginsAsync(pluginEvents, context);
+var options = loaderResults.ProxyPlugins
+    .SelectMany(p => p.GetOptions())
+    // remove duplicates by comparing the option names
+    .GroupBy(o => o.Name)
+    .Select(g => g.First())
+    .ToList();
+options.ForEach(rootCommand.AddOption);
+// register all plugin commands
+loaderResults.ProxyPlugins
+    .SelectMany(p => p.GetCommands())
+    .ToList()
+    .ForEach(rootCommand.AddCommand);
+
+// get the list of available subcommands
+var subCommands = rootCommand.Children.OfType<Command>().Select(c => c.Name).ToArray();
+
+// check if any of the subcommands are present
+var hasSubCommand = args.Any(arg => subCommands.Contains(arg));
+
+if (hasGlobalOption || hasSubCommand)
+{
+    // we don't need to init plugins if the user is using a global option or
+    // using a subcommand, so we can exit early
+    await rootCommand.InvokeAsync(args);
+    // required to output all messages before closing the program
+    loggerFactory.Dispose();
+    return;
+}
+
+// filter args to retrieve options
+var incomingOptions = args.Where(arg => arg.StartsWith('-')).ToArray();
+
+// remove the global- and help options from the incoming options
+incomingOptions = [.. incomingOptions.Except([.. globalOptions, .. helpOptions])];
+
+// compare the incoming options against the root command options
+foreach (var option in rootCommand.Options)
+{
+    // get the option aliases
+    var aliases = option.Aliases.ToArray();
+
+    // iterate over aliases
+    foreach (string alias in aliases)
+    {
+        // if the alias is present
+        if (incomingOptions.Contains(alias))
+        {
+            // remove the option from the incoming options
+            incomingOptions = incomingOptions.Where(val => val != alias).ToArray();
+        }
+    }
+}
+
+// list the remaining incoming options as unknown in the output
+if (incomingOptions.Length > 0)
+{
+    Console.Error.WriteLine("Unknown option(s): {0}", string.Join(" ", incomingOptions));
+    Console.Error.WriteLine("TIP: Use --help view available options");
+    Console.Error.WriteLine("TIP: Are you missing a plugin? See: https://aka.ms/devproxy/plugins");
+}
+else
+{
+    if (!hasHelpOption)
+    {
+        // have all the plugins init
+        pluginEvents.RaiseInit(new InitArgs());
+    }
+
+    rootCommand.Handler = proxyHost.GetCommandHandler(pluginEvents, [.. options], loaderResults.UrlsToWatch, logger);
+    await rootCommand.InvokeAsync(args);
+}