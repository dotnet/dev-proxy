--- conflicted
+++ resolved
@@ -63,27 +63,10 @@
 
 unzip -o ./devproxy.zip -d ./
 rm ./devproxy.zip
-<<<<<<< HEAD
-
-# If it's macOS
-if [ "$(uname)" == "Darwin" ]; then
-    echo "Configuring devproxy and its files as executable..."
-    chmod +x ./devproxy ./libe_sqlite3.dylib
-    echo "Configuring new version notifications for the beta channel..."
-    sed -i '' 's/"newVersionNotification": "stable"/"newVersionNotification": "beta"/g' ./devproxyrc.json
-# If it's Linux
-elif [ "$(expr substr $(uname -s) 1 5)" == "Linux" ]; then
-    echo "Configuring devproxy and its files as executable..."
-    chmod +x ./devproxy-beta ./libe_sqlite3.so
-    echo "Configuring new version notifications for the beta channel..."
-    sed -i 's/"newVersionNotification": "stable"/"newVersionNotification": "beta"/g' ./devproxyrc.json
-fi
-=======
 echo "Configuring devproxy and its files as executable..."
 chmod +x ./devproxy ./libe_sqlite3.so
 echo "Configuring new version notifications for the beta channel..."
 sed -i 's/"newVersionNotification": "stable"/"newVersionNotification": "beta"/g' ./devproxyrc.json
->>>>>>> 8ba34375
 
 echo "Adding devproxy to the PATH environment variable in your shell profile..."
 
