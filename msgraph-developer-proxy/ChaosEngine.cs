﻿// Copyright (c) Microsoft Corporation.
// Licensed under the MIT License.

using System.Diagnostics;
using System.Net;
using System.Reflection;
<<<<<<< HEAD
=======
using System.Text.Json;
>>>>>>> 33e42621
using System.Text.RegularExpressions;
using Titanium.Web.Proxy;
using Titanium.Web.Proxy.EventArguments;
using Titanium.Web.Proxy.Helpers;
using Titanium.Web.Proxy.Http;
using Titanium.Web.Proxy.Models;

namespace Microsoft.Graph.DeveloperProxy {

    public class ChaosEngine {

        private readonly PluginEvents _pluginEvents;
        private readonly ILogger _logger;
        private readonly ProxyConfiguration _config;
        private ProxyServer? _proxyServer;
        private ExplicitProxyEndPoint? _explicitEndPoint;
        private readonly ConsoleColor _color;
        // lists of URLs to watch, used for intercepting requests
<<<<<<< HEAD
        private ISet<Regex> _urlsToWatch = new HashSet<Regex>();
        // lists of hosts to watch extracted from urlsToWatch,
        // used for deciding which URLs to decrypt for further inspection
        private ISet<Regex> _hostsToWatch = new HashSet<Regex>();
=======
        private List<Regex> urlsToWatch = new List<Regex>();
        // lists of hosts to watch extracted from urlsToWatch,
        // used for deciding which URLs to decrypt for further inspection
        private List<Regex> hostsToWatch = new List<Regex>();
>>>>>>> 33e42621


        private static string __productVersion = string.Empty;
        private static string _productVersion {
            get {
                if (__productVersion == string.Empty) {
                    var assembly = Assembly.GetExecutingAssembly();
                    if (assembly != null) {
                        var fileVersionInfo = FileVersionInfo.GetVersionInfo(assembly.Location);
                        __productVersion = fileVersionInfo?.ProductVersion!;
                    }
                }
<<<<<<< HEAD
=======

                return __productVersion;
            }
        }
>>>>>>> 33e42621

                return __productVersion;
            }
        }

        public ChaosEngine(ProxyConfiguration config, ISet<Regex> urlsToWatch, PluginEvents pluginEvents, ILogger logger) {
            _config = config ?? throw new ArgumentNullException(nameof(config));
            _config.InitResponsesWatcher();

            _color = Console.ForegroundColor;
            _urlsToWatch = urlsToWatch ?? throw new ArgumentNullException(nameof(urlsToWatch));
            _pluginEvents = pluginEvents ?? throw new ArgumentNullException(nameof(pluginEvents));
            _logger = logger ?? throw new ArgumentNullException(nameof(logger));
        }

        public async Task Run(CancellationToken? cancellationToken) {
<<<<<<< HEAD
            if (!_urlsToWatch.Any()) {
=======
            if (!_config.UrlsToWatch.Any()) {
>>>>>>> 33e42621
                Console.WriteLine("No URLs to watch configured. Please add URLs to watch in the appsettings.json config file.");
                return;
            }

<<<<<<< HEAD
            LoadHostNamesFromUrls();
=======
            LoadUrlsToWatch();
>>>>>>> 33e42621

            _proxyServer = new ProxyServer();

            _proxyServer.CertificateManager.CertificateStorage = new CertificateDiskCache();
            _proxyServer.BeforeRequest += OnRequest;
            _proxyServer.BeforeResponse += OnResponse;
            _proxyServer.ServerCertificateValidationCallback += OnCertificateValidation;
            _proxyServer.ClientCertificateSelectionCallback += OnCertificateSelection;
            cancellationToken?.Register(OnCancellation);

            _explicitEndPoint = new ExplicitProxyEndPoint(IPAddress.Any, _config.Port, true);
            if (!RunTime.IsWindows) {
                // we need to change this to a value lower than 397
                // to avoid the ERR_CERT_VALIDITY_TOO_LONG error in Edge
                _proxyServer.CertificateManager.CertificateValidDays = 365;
                // we need to call it explicitly for non-Windows OSes because it's
                // a part of the SetAsSystemHttpProxy that works only on Windows
                _proxyServer.CertificateManager.EnsureRootCertificate();
            }

            // Fired when a CONNECT request is received
            _explicitEndPoint.BeforeTunnelConnectRequest += OnBeforeTunnelConnectRequest;

            _proxyServer.AddEndPoint(_explicitEndPoint);
            _proxyServer.Start();

            foreach (var endPoint in _proxyServer.ProxyEndPoints) {
                Console.WriteLine("Listening on '{0}' endpoint at Ip {1} and port: {2} ",
                    endPoint.GetType().Name, endPoint.IpAddress, endPoint.Port);
            }

            if (RunTime.IsWindows) {
                // Only explicit proxies can be set as system proxy!
                _proxyServer.SetAsSystemHttpProxy(_explicitEndPoint);
                _proxyServer.SetAsSystemHttpsProxy(_explicitEndPoint);
            }
            else {
                var color = Console.ForegroundColor;
                Console.ForegroundColor = ConsoleColor.Yellow;
                Console.WriteLine("Configure your operating system to use this proxy's port and address");
                Console.ForegroundColor = color;
            }

            // wait here (You can use something else as a wait function, I am using this as a demo)
            Console.WriteLine("Press CTRL+C to stop the Microsoft Graph Developer Proxy");
            Console.CancelKeyPress += Console_CancelKeyPress;
            // wait for the proxy to stop
            Console.ReadLine();
            while (_proxyServer.ProxyRunning) { Thread.Sleep(10); }
        }

        // Convert strings from config to regexes.
        // From the list of URLs, extract host names and convert them to regexes.
        // We need this because before we decrypt a request, we only have access
        // to the host name, not the full URL.
<<<<<<< HEAD
        private void LoadHostNamesFromUrls() {
            foreach (var url in _urlsToWatch) {
                // extract host from the URL
                string urlToWatch = Regex.Unescape(url.ToString());
                string hostToWatch;
                if (urlToWatch.ToString().Contains("://")) {
=======
        private void LoadUrlsToWatch() {
            foreach (var urlToWatch in _config.UrlsToWatch) {
                // add the full URL
                var urlToWatchRegexString = Regex.Escape(urlToWatch).Replace("\\*", ".*");
                urlsToWatch.Add(new Regex(urlToWatchRegexString, RegexOptions.Compiled | RegexOptions.IgnoreCase));

                // extract host from the URL
                var hostToWatch = "";
                if (urlToWatch.Contains("://")) {
>>>>>>> 33e42621
                    // if the URL contains a protocol, extract the host from the URL
                    hostToWatch = urlToWatch.Split("://")[1].Substring(0, urlToWatch.Split("://")[1].IndexOf("/"));
                }
                else {
                    // if the URL doesn't contain a protocol,
                    // we assume the whole URL is a host name
                    hostToWatch = urlToWatch;
                }

                var hostToWatchRegexString = Regex.Escape(hostToWatch).Replace("\\*", ".*");
<<<<<<< HEAD
                Regex hostRegex = new Regex(hostToWatchRegexString, RegexOptions.Compiled | RegexOptions.IgnoreCase);
                // don't add the same host twice
                if (!_hostsToWatch.Contains(hostRegex)) {
                    _hostsToWatch.Add(hostRegex);
=======
                // don't add the same host twice
                if (!hostsToWatch.Any(h => h.ToString() == hostToWatchRegexString)) {
                    hostsToWatch.Add(new Regex(hostToWatchRegexString, RegexOptions.Compiled | RegexOptions.IgnoreCase));
>>>>>>> 33e42621
                }
            }
        }

        private void Console_CancelKeyPress(object? sender, ConsoleCancelEventArgs e) {
            StopProxy();
        }

        private void StopProxy() {
            // Unsubscribe & Quit
            try {
                if (_explicitEndPoint != null) {
                    _explicitEndPoint.BeforeTunnelConnectRequest -= OnBeforeTunnelConnectRequest;
                }

                if (_proxyServer != null) {
                    _proxyServer.BeforeRequest -= OnRequest;
                    _proxyServer.BeforeResponse -= OnResponse;
                    _proxyServer.ServerCertificateValidationCallback -= OnCertificateValidation;
                    _proxyServer.ClientCertificateSelectionCallback -= OnCertificateSelection;

                    _proxyServer.Stop();
                }
            }
            catch (Exception ex) {
                Console.WriteLine($"Exception: {ex.Message}");
            }
        }

        private void OnCancellation() {
            if (_explicitEndPoint is not null) {
                _explicitEndPoint.BeforeTunnelConnectRequest -= OnBeforeTunnelConnectRequest;
            }

            if (_proxyServer is not null) {
                _proxyServer.BeforeRequest -= OnRequest;
                _proxyServer.BeforeResponse -= OnResponse;
                _proxyServer.ServerCertificateValidationCallback -= OnCertificateValidation;
                _proxyServer.ClientCertificateSelectionCallback -= OnCertificateSelection;

                _proxyServer.Stop();
            }
        }

        async Task OnBeforeTunnelConnectRequest(object sender, TunnelConnectSessionEventArgs e) {
            // Ensures that only the targeted Https domains are proxyied
<<<<<<< HEAD
            //if (!hostname.Contains(_config.HostName)) {
            //    e.DecryptSsl = false;
            //}
=======
            if (!ShouldDecryptRequest(e.HttpClient.Request.RequestUri.Host)) {
                e.DecryptSsl = false;
            }
>>>>>>> 33e42621
        }

        async Task OnRequest(object sender, SessionEventArgs e) {
            var method = e.HttpClient.Request.Method.ToUpper();
            if (method is "POST" or "PUT" or "PATCH") {
                // Get/Set request body bytes
                byte[] bodyBytes = await e.GetRequestBody();
                e.SetRequestBody(bodyBytes);

                // Get/Set request body as string
                string bodyString = await e.GetRequestBodyAsString();
                e.SetRequestBodyString(bodyString);

                // store request
                // so that you can find it from response handler
                e.UserData = e.HttpClient.Request;
            }

<<<<<<< HEAD
            // Chaos happens only for graph requests which are not OPTIONS
            if (method is not "OPTIONS") {
                Console.WriteLine($"saw a graph request: {e.HttpClient.Request.Method} {e.HttpClient.Request.RequestUriString}");
                HandleGraphRequest(e);
            }
        }

        private void HandleGraphRequest(SessionEventArgs e) {
            ResponseState responseState = new ResponseState();
            _pluginEvents.FireProxyRequest(new ProxyRequestArgs(e, responseState));

            //var responseComponents = ResponseComponents.Build();
            // internal array of request handlers
            //foreach(var h in this._handlers)
            //    h.HandleRequest(e, responseComponents);

            //var matchingResponse = GetMatchingMockResponse(e.HttpClient.Request);
            //if (matchingResponse is not null) {
            //    ProcessMockResponse(e, responseComponents, matchingResponse);
            //}
            //else {

            if (ProxyUtils.IsGraphRequest(e.HttpClient.Request) &&
                !ProxyUtils.IsSdkRequest(e.HttpClient.Request)) {
                Console.ForegroundColor = ConsoleColor.Green;
                Console.Error.WriteLine($"\tTIP: {BuildUseSdkMessage(e.HttpClient.Request)}");
                Console.ForegroundColor = _color;
            }
            // We only need to set the proxy header if the proxy has not set a response and the request is going to be sent to the target.
            if (!responseState.HasBeenSet) {
                AddProxyHeader(e.HttpClient.Request);
=======
            // Chaos happens only for requests which are not OPTIONS
            if (method is not "OPTIONS" && ShouldWatchRequest(e.HttpClient.Request.Url)) {
                Console.WriteLine($"saw a request: {e.HttpClient.Request.Method} {e.HttpClient.Request.Url}");
                HandleRequest(e);
            }
        }

        private void HandleRequest(SessionEventArgs e) {
            var responseComponents = ResponseComponents.Build();
            var matchingResponse = GetMatchingMockResponse(e.HttpClient.Request);
            if (matchingResponse is not null) {
                ProcessMockResponse(e, responseComponents, matchingResponse);
            }
            else {
                var failMode = ShouldFail(e.HttpClient.Request);

                if (WarnNoSelect(e.HttpClient.Request)) {
                    Console.ForegroundColor = ConsoleColor.Yellow;
                    Console.Error.WriteLine($"\tWARNING: {BuildUseSelectMessage(e.HttpClient.Request)}");
                    Console.ForegroundColor = _color;
                }

                if (failMode == FailMode.PassThru && _config.FailureRate != 100) {
                    AddProxyHeader(e.HttpClient.Request);
                    Console.WriteLine($"\tPassed through {e.HttpClient.Request.Url}");
                    return;
                }

                FailResponse(e, responseComponents, failMode);
                if (IsGraphRequest(e.HttpClient.Request) &&
                    !IsSdkRequest(e.HttpClient.Request)) {
                    Console.ForegroundColor = ConsoleColor.Green;
                    Console.Error.WriteLine($"\tTIP: {BuildUseSdkMessage(e.HttpClient.Request)}");
                    Console.ForegroundColor = _color;
                }
>>>>>>> 33e42621
            }
        }

        private static void AddProxyHeader(Request r) {
            if (r.Headers is not null) {
                r.Headers.AddHeader("Via", $"{r.HttpVersion} graph-proxy/{_productVersion}");
<<<<<<< HEAD
            }
        }

        private static string BuildUseSdkMessage(Request r) => $"To handle API errors more easily, use the Graph SDK. More info at {GetMoveToSdkUrl(r)}";
=======
            }
        }

        private static string BuildUseSdkMessage(Request r) => $"To handle API errors more easily, use the Graph SDK. More info at {GetMoveToSdkUrl(r)}";

        private static string BuildUseSelectMessage(Request r) => $"To improve performance of your application, use the $select parameter. More info at {GetSelectParameterGuidanceUrl(r)}";

        private void FailResponse(SessionEventArgs e, ResponseComponents r, FailMode failMode) {
            if (failMode == FailMode.Throttled) {
                r.ErrorStatus = HttpStatusCode.TooManyRequests;
            }
            else {
                // there's no matching mock response so pick a random response
                // for the current request method
                var methodStatusCodes = _methodStatusCode[e.HttpClient.Request.Method];
                r.ErrorStatus = methodStatusCodes[_random.Next(0, methodStatusCodes.Length)];
            }
        }

        private static bool IsSdkRequest(Request request) {
            return request.Headers.HeaderExists("SdkVersion");
        }

        private static bool IsGraphRequest(Request request) {
            return request.RequestUri.Host.Contains("graph", StringComparison.OrdinalIgnoreCase);
        }

        private static bool WarnNoSelect(Request request) {
            return IsGraphRequest(request) &&
                request.Method == "GET" &&
                !request.Url.Contains("$select", StringComparison.OrdinalIgnoreCase);
        }
>>>>>>> 33e42621

        private static string GetMoveToSdkUrl(Request request) {
            // TODO: return language-specific guidance links based on the language detected from the User-Agent
            return "https://aka.ms/move-to-graph-js-sdk";
        }

<<<<<<< HEAD
        //private static void ProcessMockResponse(SessionEventArgs e, ResponseComponents responseComponents, ProxyMockResponse matchingResponse) {
        //    if (matchingResponse.ResponseCode is not null) {
        //        responseComponents.ErrorStatus = (HttpStatusCode)matchingResponse.ResponseCode;
        //    }

        //    if (matchingResponse.ResponseHeaders is not null) {
        //        foreach (var key in matchingResponse.ResponseHeaders.Keys) {
        //            responseComponents.Headers.Add(new HttpHeader(key, matchingResponse.ResponseHeaders[key]));
        //        }
        //    }

        //    if (matchingResponse.ResponseBody is not null) {
        //        var bodyString = JsonSerializer.Serialize(matchingResponse.ResponseBody) as string;
        //        // we get a JSON string so need to start with the opening quote
        //        if (bodyString?.StartsWith("\"@") ?? false) {
        //            // we've got a mock body starting with @-token which means we're sending
        //            // a response from a file on disk
        //            // if we can read the file, we can immediately send the response and
        //            // skip the rest of the logic in this method
        //            // remove the surrounding quotes and the @-token
        //            var filePath = Path.Combine(Directory.GetCurrentDirectory(), bodyString.Trim('"').Substring(1));
        //            if (!File.Exists(filePath)) {
        //                Console.Error.WriteLine($"File {filePath} not found. Serving file path in the mock response");
        //                responseComponents.Body = bodyString;
        //            }
        //            else {
        //                if (e.HttpClient.Request.Headers.FirstOrDefault((HttpHeader h) => h.Name.Equals("Origin", StringComparison.OrdinalIgnoreCase)) is not null) {
        //                    responseComponents.Headers.Add(new HttpHeader("Access-Control-Allow-Origin", "*"));
        //                }

        //                var bodyBytes = File.ReadAllBytes(filePath);
        //                e.GenericResponse(bodyBytes, responseComponents.ErrorStatus, responseComponents.Headers);
        //                responseComponents.ResponseIsComplete = true;
        //            }
        //        }
        //        else {
        //            responseComponents.Body = bodyString;
        //        }
        //    }
        //}

        private bool ShouldDecryptRequest(string hostName) {
            return _hostsToWatch.Any(h => h.IsMatch(hostName));
        }

        private bool ShouldWatchRequest(string requestUrl) {
            return _urlsToWatch.Any(u => u.IsMatch(requestUrl));
        }

        //private ProxyMockResponse? GetMatchingMockResponse(Request request) {
        //    if (_config.NoMocks ||
        //        _config.Responses is null ||
        //        !_config.Responses.Any()) {
        //        return null;
        //    }

        //    var mockResponse = _config.Responses.FirstOrDefault(mockResponse => {
        //        if (mockResponse.Method != request.Method) return false;
        //        if (mockResponse.Url == request.Url) {
        //            return true;
        //        }

        //        check if the URL contains a wildcard
        //         if it doesn't, it's not a match for the current request for sure
        //        if (!mockResponse.Url.Contains('*')) {
        //                    return false;
        //                }

        //        turn mock URL with wildcard into a regex and match against the request URL
        //        var mockResponseUrlRegex = Regex.Escape(mockResponse.Url).Replace("\\*", ".*");
        //        return Regex.IsMatch(request.Url, mockResponseUrlRegex);
        //    });
        //    return mockResponse;
        //}
=======
        private static string GetSelectParameterGuidanceUrl(Request request) {
            return "https://learn.microsoft.com/graph/query-parameters#select-parameter";
        }

        private static void ProcessMockResponse(SessionEventArgs e, ResponseComponents responseComponents, ProxyMockResponse matchingResponse) {
            if (matchingResponse.ResponseCode is not null) {
                responseComponents.ErrorStatus = (HttpStatusCode)matchingResponse.ResponseCode;
            }

            if (matchingResponse.ResponseHeaders is not null) {
                foreach (var key in matchingResponse.ResponseHeaders.Keys) {
                    responseComponents.Headers.Add(new HttpHeader(key, matchingResponse.ResponseHeaders[key]));
                }
            }

            if (matchingResponse.ResponseBody is not null) {
                var bodyString = JsonSerializer.Serialize(matchingResponse.ResponseBody) as string;
                // we get a JSON string so need to start with the opening quote
                if (bodyString?.StartsWith("\"@") ?? false) {
                    // we've got a mock body starting with @-token which means we're sending
                    // a response from a file on disk
                    // if we can read the file, we can immediately send the response and
                    // skip the rest of the logic in this method
                    // remove the surrounding quotes and the @-token
                    var filePath = Path.Combine(Directory.GetCurrentDirectory(), bodyString.Trim('"').Substring(1));
                    if (!File.Exists(filePath)) {
                        Console.Error.WriteLine($"File {filePath} not found. Serving file path in the mock response");
                        responseComponents.Body = bodyString;
                    }
                    else {
                        if (e.HttpClient.Request.Headers.FirstOrDefault((HttpHeader h) => h.Name.Equals("Origin", StringComparison.OrdinalIgnoreCase)) is not null) {
                            responseComponents.Headers.Add(new HttpHeader("Access-Control-Allow-Origin", "*"));
                        }

                        var bodyBytes = File.ReadAllBytes(filePath);
                        e.GenericResponse(bodyBytes, responseComponents.ErrorStatus, responseComponents.Headers);
                        responseComponents.ResponseIsComplete = true;
                    }
                }
                else {
                    responseComponents.Body = bodyString;
                }
            }
        }

        private bool ShouldDecryptRequest(string hostName) {
            return hostsToWatch.Any(h => h.IsMatch(hostName));
        }

        private bool ShouldWatchRequest(string requestUrl) {
            return urlsToWatch.Any(u => u.IsMatch(requestUrl));
        }

        private ProxyMockResponse? GetMatchingMockResponse(Request request) {
            if (_config.NoMocks ||
                _config.Responses is null ||
                !_config.Responses.Any()) {
                return null;
            }

            var mockResponse = _config.Responses.FirstOrDefault(mockResponse => {
                if (mockResponse.Method != request.Method) return false;
                if (mockResponse.Url == request.Url) {
                    return true;
                }

                // check if the URL contains a wildcard
                // if it doesn't, it's not a match for the current request for sure
                if (!mockResponse.Url.Contains('*')) {
                    return false;
                }

                // turn mock URL with wildcard into a regex and match against the request URL
                var mockResponseUrlRegex = Regex.Escape(mockResponse.Url).Replace("\\*", ".*");
                return Regex.IsMatch(request.Url, mockResponseUrlRegex);
            });
            return mockResponse;
        }

        private void UpdateProxyResponse(SessionEventArgs e, ResponseComponents responseComponents, ProxyMockResponse? matchingResponse) {
            if (responseComponents.ErrorStatus == HttpStatusCode.TooManyRequests) {
                var retryAfterDate = DateTime.Now.AddSeconds(retryAfterInSeconds);
                _throttledRequests[BuildThrottleKey(e.HttpClient.Request)] = retryAfterDate;
                responseComponents.Headers.Add(new HttpHeader("Retry-After", retryAfterInSeconds.ToString()));
            }

            if (e.HttpClient.Request.Headers.FirstOrDefault((HttpHeader h) => h.Name.Equals("Origin", StringComparison.OrdinalIgnoreCase)) is not null) {
                responseComponents.Headers.Add(new HttpHeader("Access-Control-Allow-Origin", "*"));
                responseComponents.Headers.Add(new HttpHeader("Access-Control-Expose-Headers", "ETag, Location, Preference-Applied, Content-Range, request-id, client-request-id, ReadWriteConsistencyToken, SdkVersion, WWW-Authenticate, x-ms-client-gcc-tenant, Retry-After"));
            }

            if ((int)responseComponents.ErrorStatus >= 400 && string.IsNullOrEmpty(responseComponents.Body)) {
                responseComponents.Body = JsonSerializer.Serialize(new ErrorResponseBody(
                    new ErrorResponseError {
                        Code = new Regex("([A-Z])").Replace(responseComponents.ErrorStatus.ToString(), m => { return $" {m.Groups[1]}"; }).Trim(),
                        Message = BuildApiErrorMessage(e.HttpClient.Request),
                        InnerError = new ErrorResponseInnerError {
                            RequestId = responseComponents.RequestId,
                            Date = responseComponents.RequestDate
                        }
                    })
                );
            }
            Console.WriteLine($"\t{(matchingResponse is not null ? "Mocked" : "Failed")} {e.HttpClient.Request.Url} with {responseComponents.ErrorStatus}");
            e.GenericResponse(responseComponents.Body ?? string.Empty, responseComponents.ErrorStatus, responseComponents.Headers);
        }

        private string BuildApiErrorMessage(Request r) => $"Some error was generated by the proxy. {(IsGraphRequest(r) ? (IsSdkRequest(r) ? "" : BuildUseSdkMessage(r)) : "")}";

        private string BuildThrottleKey(Request r) => $"{r.Method}-{r.Url}";
>>>>>>> 33e42621

        // Modify response
        async Task OnResponse(object sender, SessionEventArgs e) {
            // read response headers
            var responseHeaders = e.HttpClient.Response.Headers;

            if (e.HttpClient.Request.Method is "GET" or "POST") {
                if (e.HttpClient.Response.StatusCode == 200) {
                    if (e.HttpClient.Response.ContentType is not null && e.HttpClient.Response.ContentType.Trim().ToLower().Contains("text/html")) {
                        byte[] bodyBytes = await e.GetResponseBody();
                        e.SetResponseBody(bodyBytes);

                        string body = await e.GetResponseBodyAsString();
                        e.SetResponseBodyString(body);
                    }
                }
            }

            if (e.UserData is not null) {
                // access request from UserData property where we stored it in RequestHandler
                var request = (Request)e.UserData;
            }
        }

        // Allows overriding default certificate validation logic
        Task OnCertificateValidation(object sender, CertificateValidationEventArgs e) {
            // set IsValid to true/false based on Certificate Errors
            if (e.SslPolicyErrors == System.Net.Security.SslPolicyErrors.None) {
                e.IsValid = true;
            }

            return Task.CompletedTask;
        }

        // Allows overriding default client certificate selection logic during mutual authentication
        Task OnCertificateSelection(object sender, CertificateSelectionEventArgs e) {
            // set e.clientCertificate to override
            return Task.CompletedTask;
        }
    }
}<|MERGE_RESOLUTION|>--- conflicted
+++ resolved
@@ -4,10 +4,6 @@
 using System.Diagnostics;
 using System.Net;
 using System.Reflection;
-<<<<<<< HEAD
-=======
-using System.Text.Json;
->>>>>>> 33e42621
 using System.Text.RegularExpressions;
 using Titanium.Web.Proxy;
 using Titanium.Web.Proxy.EventArguments;
@@ -26,17 +22,10 @@
         private ExplicitProxyEndPoint? _explicitEndPoint;
         private readonly ConsoleColor _color;
         // lists of URLs to watch, used for intercepting requests
-<<<<<<< HEAD
         private ISet<Regex> _urlsToWatch = new HashSet<Regex>();
         // lists of hosts to watch extracted from urlsToWatch,
         // used for deciding which URLs to decrypt for further inspection
         private ISet<Regex> _hostsToWatch = new HashSet<Regex>();
-=======
-        private List<Regex> urlsToWatch = new List<Regex>();
-        // lists of hosts to watch extracted from urlsToWatch,
-        // used for deciding which URLs to decrypt for further inspection
-        private List<Regex> hostsToWatch = new List<Regex>();
->>>>>>> 33e42621
 
 
         private static string __productVersion = string.Empty;
@@ -49,13 +38,6 @@
                         __productVersion = fileVersionInfo?.ProductVersion!;
                     }
                 }
-<<<<<<< HEAD
-=======
-
-                return __productVersion;
-            }
-        }
->>>>>>> 33e42621
 
                 return __productVersion;
             }
@@ -72,20 +54,12 @@
         }
 
         public async Task Run(CancellationToken? cancellationToken) {
-<<<<<<< HEAD
             if (!_urlsToWatch.Any()) {
-=======
-            if (!_config.UrlsToWatch.Any()) {
->>>>>>> 33e42621
                 Console.WriteLine("No URLs to watch configured. Please add URLs to watch in the appsettings.json config file.");
                 return;
             }
 
-<<<<<<< HEAD
             LoadHostNamesFromUrls();
-=======
-            LoadUrlsToWatch();
->>>>>>> 33e42621
 
             _proxyServer = new ProxyServer();
 
@@ -141,24 +115,12 @@
         // From the list of URLs, extract host names and convert them to regexes.
         // We need this because before we decrypt a request, we only have access
         // to the host name, not the full URL.
-<<<<<<< HEAD
         private void LoadHostNamesFromUrls() {
             foreach (var url in _urlsToWatch) {
                 // extract host from the URL
                 string urlToWatch = Regex.Unescape(url.ToString());
                 string hostToWatch;
                 if (urlToWatch.ToString().Contains("://")) {
-=======
-        private void LoadUrlsToWatch() {
-            foreach (var urlToWatch in _config.UrlsToWatch) {
-                // add the full URL
-                var urlToWatchRegexString = Regex.Escape(urlToWatch).Replace("\\*", ".*");
-                urlsToWatch.Add(new Regex(urlToWatchRegexString, RegexOptions.Compiled | RegexOptions.IgnoreCase));
-
-                // extract host from the URL
-                var hostToWatch = "";
-                if (urlToWatch.Contains("://")) {
->>>>>>> 33e42621
                     // if the URL contains a protocol, extract the host from the URL
                     hostToWatch = urlToWatch.Split("://")[1].Substring(0, urlToWatch.Split("://")[1].IndexOf("/"));
                 }
@@ -169,16 +131,10 @@
                 }
 
                 var hostToWatchRegexString = Regex.Escape(hostToWatch).Replace("\\*", ".*");
-<<<<<<< HEAD
                 Regex hostRegex = new Regex(hostToWatchRegexString, RegexOptions.Compiled | RegexOptions.IgnoreCase);
                 // don't add the same host twice
                 if (!_hostsToWatch.Contains(hostRegex)) {
                     _hostsToWatch.Add(hostRegex);
-=======
-                // don't add the same host twice
-                if (!hostsToWatch.Any(h => h.ToString() == hostToWatchRegexString)) {
-                    hostsToWatch.Add(new Regex(hostToWatchRegexString, RegexOptions.Compiled | RegexOptions.IgnoreCase));
->>>>>>> 33e42621
                 }
             }
         }
@@ -225,15 +181,9 @@
 
         async Task OnBeforeTunnelConnectRequest(object sender, TunnelConnectSessionEventArgs e) {
             // Ensures that only the targeted Https domains are proxyied
-<<<<<<< HEAD
-            //if (!hostname.Contains(_config.HostName)) {
-            //    e.DecryptSsl = false;
-            //}
-=======
             if (!ShouldDecryptRequest(e.HttpClient.Request.RequestUri.Host)) {
                 e.DecryptSsl = false;
             }
->>>>>>> 33e42621
         }
 
         async Task OnRequest(object sender, SessionEventArgs e) {
@@ -252,7 +202,6 @@
                 e.UserData = e.HttpClient.Request;
             }
 
-<<<<<<< HEAD
             // Chaos happens only for graph requests which are not OPTIONS
             if (method is not "OPTIONS") {
                 Console.WriteLine($"saw a graph request: {e.HttpClient.Request.Method} {e.HttpClient.Request.RequestUriString}");
@@ -284,95 +233,22 @@
             // We only need to set the proxy header if the proxy has not set a response and the request is going to be sent to the target.
             if (!responseState.HasBeenSet) {
                 AddProxyHeader(e.HttpClient.Request);
-=======
-            // Chaos happens only for requests which are not OPTIONS
-            if (method is not "OPTIONS" && ShouldWatchRequest(e.HttpClient.Request.Url)) {
-                Console.WriteLine($"saw a request: {e.HttpClient.Request.Method} {e.HttpClient.Request.Url}");
-                HandleRequest(e);
-            }
-        }
-
-        private void HandleRequest(SessionEventArgs e) {
-            var responseComponents = ResponseComponents.Build();
-            var matchingResponse = GetMatchingMockResponse(e.HttpClient.Request);
-            if (matchingResponse is not null) {
-                ProcessMockResponse(e, responseComponents, matchingResponse);
-            }
-            else {
-                var failMode = ShouldFail(e.HttpClient.Request);
-
-                if (WarnNoSelect(e.HttpClient.Request)) {
-                    Console.ForegroundColor = ConsoleColor.Yellow;
-                    Console.Error.WriteLine($"\tWARNING: {BuildUseSelectMessage(e.HttpClient.Request)}");
-                    Console.ForegroundColor = _color;
-                }
-
-                if (failMode == FailMode.PassThru && _config.FailureRate != 100) {
-                    AddProxyHeader(e.HttpClient.Request);
-                    Console.WriteLine($"\tPassed through {e.HttpClient.Request.Url}");
-                    return;
-                }
-
-                FailResponse(e, responseComponents, failMode);
-                if (IsGraphRequest(e.HttpClient.Request) &&
-                    !IsSdkRequest(e.HttpClient.Request)) {
-                    Console.ForegroundColor = ConsoleColor.Green;
-                    Console.Error.WriteLine($"\tTIP: {BuildUseSdkMessage(e.HttpClient.Request)}");
-                    Console.ForegroundColor = _color;
-                }
->>>>>>> 33e42621
             }
         }
 
         private static void AddProxyHeader(Request r) {
             if (r.Headers is not null) {
                 r.Headers.AddHeader("Via", $"{r.HttpVersion} graph-proxy/{_productVersion}");
-<<<<<<< HEAD
             }
         }
 
         private static string BuildUseSdkMessage(Request r) => $"To handle API errors more easily, use the Graph SDK. More info at {GetMoveToSdkUrl(r)}";
-=======
-            }
-        }
-
-        private static string BuildUseSdkMessage(Request r) => $"To handle API errors more easily, use the Graph SDK. More info at {GetMoveToSdkUrl(r)}";
-
-        private static string BuildUseSelectMessage(Request r) => $"To improve performance of your application, use the $select parameter. More info at {GetSelectParameterGuidanceUrl(r)}";
-
-        private void FailResponse(SessionEventArgs e, ResponseComponents r, FailMode failMode) {
-            if (failMode == FailMode.Throttled) {
-                r.ErrorStatus = HttpStatusCode.TooManyRequests;
-            }
-            else {
-                // there's no matching mock response so pick a random response
-                // for the current request method
-                var methodStatusCodes = _methodStatusCode[e.HttpClient.Request.Method];
-                r.ErrorStatus = methodStatusCodes[_random.Next(0, methodStatusCodes.Length)];
-            }
-        }
-
-        private static bool IsSdkRequest(Request request) {
-            return request.Headers.HeaderExists("SdkVersion");
-        }
-
-        private static bool IsGraphRequest(Request request) {
-            return request.RequestUri.Host.Contains("graph", StringComparison.OrdinalIgnoreCase);
-        }
-
-        private static bool WarnNoSelect(Request request) {
-            return IsGraphRequest(request) &&
-                request.Method == "GET" &&
-                !request.Url.Contains("$select", StringComparison.OrdinalIgnoreCase);
-        }
->>>>>>> 33e42621
 
         private static string GetMoveToSdkUrl(Request request) {
             // TODO: return language-specific guidance links based on the language detected from the User-Agent
             return "https://aka.ms/move-to-graph-js-sdk";
         }
 
-<<<<<<< HEAD
         //private static void ProcessMockResponse(SessionEventArgs e, ResponseComponents responseComponents, ProxyMockResponse matchingResponse) {
         //    if (matchingResponse.ResponseCode is not null) {
         //        responseComponents.ErrorStatus = (HttpStatusCode)matchingResponse.ResponseCode;
@@ -447,118 +323,6 @@
         //    });
         //    return mockResponse;
         //}
-=======
-        private static string GetSelectParameterGuidanceUrl(Request request) {
-            return "https://learn.microsoft.com/graph/query-parameters#select-parameter";
-        }
-
-        private static void ProcessMockResponse(SessionEventArgs e, ResponseComponents responseComponents, ProxyMockResponse matchingResponse) {
-            if (matchingResponse.ResponseCode is not null) {
-                responseComponents.ErrorStatus = (HttpStatusCode)matchingResponse.ResponseCode;
-            }
-
-            if (matchingResponse.ResponseHeaders is not null) {
-                foreach (var key in matchingResponse.ResponseHeaders.Keys) {
-                    responseComponents.Headers.Add(new HttpHeader(key, matchingResponse.ResponseHeaders[key]));
-                }
-            }
-
-            if (matchingResponse.ResponseBody is not null) {
-                var bodyString = JsonSerializer.Serialize(matchingResponse.ResponseBody) as string;
-                // we get a JSON string so need to start with the opening quote
-                if (bodyString?.StartsWith("\"@") ?? false) {
-                    // we've got a mock body starting with @-token which means we're sending
-                    // a response from a file on disk
-                    // if we can read the file, we can immediately send the response and
-                    // skip the rest of the logic in this method
-                    // remove the surrounding quotes and the @-token
-                    var filePath = Path.Combine(Directory.GetCurrentDirectory(), bodyString.Trim('"').Substring(1));
-                    if (!File.Exists(filePath)) {
-                        Console.Error.WriteLine($"File {filePath} not found. Serving file path in the mock response");
-                        responseComponents.Body = bodyString;
-                    }
-                    else {
-                        if (e.HttpClient.Request.Headers.FirstOrDefault((HttpHeader h) => h.Name.Equals("Origin", StringComparison.OrdinalIgnoreCase)) is not null) {
-                            responseComponents.Headers.Add(new HttpHeader("Access-Control-Allow-Origin", "*"));
-                        }
-
-                        var bodyBytes = File.ReadAllBytes(filePath);
-                        e.GenericResponse(bodyBytes, responseComponents.ErrorStatus, responseComponents.Headers);
-                        responseComponents.ResponseIsComplete = true;
-                    }
-                }
-                else {
-                    responseComponents.Body = bodyString;
-                }
-            }
-        }
-
-        private bool ShouldDecryptRequest(string hostName) {
-            return hostsToWatch.Any(h => h.IsMatch(hostName));
-        }
-
-        private bool ShouldWatchRequest(string requestUrl) {
-            return urlsToWatch.Any(u => u.IsMatch(requestUrl));
-        }
-
-        private ProxyMockResponse? GetMatchingMockResponse(Request request) {
-            if (_config.NoMocks ||
-                _config.Responses is null ||
-                !_config.Responses.Any()) {
-                return null;
-            }
-
-            var mockResponse = _config.Responses.FirstOrDefault(mockResponse => {
-                if (mockResponse.Method != request.Method) return false;
-                if (mockResponse.Url == request.Url) {
-                    return true;
-                }
-
-                // check if the URL contains a wildcard
-                // if it doesn't, it's not a match for the current request for sure
-                if (!mockResponse.Url.Contains('*')) {
-                    return false;
-                }
-
-                // turn mock URL with wildcard into a regex and match against the request URL
-                var mockResponseUrlRegex = Regex.Escape(mockResponse.Url).Replace("\\*", ".*");
-                return Regex.IsMatch(request.Url, mockResponseUrlRegex);
-            });
-            return mockResponse;
-        }
-
-        private void UpdateProxyResponse(SessionEventArgs e, ResponseComponents responseComponents, ProxyMockResponse? matchingResponse) {
-            if (responseComponents.ErrorStatus == HttpStatusCode.TooManyRequests) {
-                var retryAfterDate = DateTime.Now.AddSeconds(retryAfterInSeconds);
-                _throttledRequests[BuildThrottleKey(e.HttpClient.Request)] = retryAfterDate;
-                responseComponents.Headers.Add(new HttpHeader("Retry-After", retryAfterInSeconds.ToString()));
-            }
-
-            if (e.HttpClient.Request.Headers.FirstOrDefault((HttpHeader h) => h.Name.Equals("Origin", StringComparison.OrdinalIgnoreCase)) is not null) {
-                responseComponents.Headers.Add(new HttpHeader("Access-Control-Allow-Origin", "*"));
-                responseComponents.Headers.Add(new HttpHeader("Access-Control-Expose-Headers", "ETag, Location, Preference-Applied, Content-Range, request-id, client-request-id, ReadWriteConsistencyToken, SdkVersion, WWW-Authenticate, x-ms-client-gcc-tenant, Retry-After"));
-            }
-
-            if ((int)responseComponents.ErrorStatus >= 400 && string.IsNullOrEmpty(responseComponents.Body)) {
-                responseComponents.Body = JsonSerializer.Serialize(new ErrorResponseBody(
-                    new ErrorResponseError {
-                        Code = new Regex("([A-Z])").Replace(responseComponents.ErrorStatus.ToString(), m => { return $" {m.Groups[1]}"; }).Trim(),
-                        Message = BuildApiErrorMessage(e.HttpClient.Request),
-                        InnerError = new ErrorResponseInnerError {
-                            RequestId = responseComponents.RequestId,
-                            Date = responseComponents.RequestDate
-                        }
-                    })
-                );
-            }
-            Console.WriteLine($"\t{(matchingResponse is not null ? "Mocked" : "Failed")} {e.HttpClient.Request.Url} with {responseComponents.ErrorStatus}");
-            e.GenericResponse(responseComponents.Body ?? string.Empty, responseComponents.ErrorStatus, responseComponents.Headers);
-        }
-
-        private string BuildApiErrorMessage(Request r) => $"Some error was generated by the proxy. {(IsGraphRequest(r) ? (IsSdkRequest(r) ? "" : BuildUseSdkMessage(r)) : "")}";
-
-        private string BuildThrottleKey(Request r) => $"{r.Method}-{r.Url}";
->>>>>>> 33e42621
 
         // Modify response
         async Task OnResponse(object sender, SessionEventArgs e) {
