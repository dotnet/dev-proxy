﻿// Copyright (c) Microsoft Corporation.
// Licensed under the MIT License.

using Microsoft.Extensions.Configuration;
using Microsoft.Graph.DeveloperProxy.Abstractions;
using System.CommandLine;
using System.CommandLine.Invocation;
using System.Text.RegularExpressions;

namespace Microsoft.Graph.DeveloperProxy;

public class ProxyCommandHandler : ICommandHandler {
<<<<<<< HEAD
    public Option<int> Port { get; set; }
    public Option<LogLevel> LogLevel { get; set; }
=======
    public Option<int?> Port { get; set; }
    public Option<LogLevel?> LogLevel { get; set; }
>>>>>>> 425dc631

    private readonly PluginEvents _pluginEvents;
    private readonly ISet<Regex> _urlsToWatch;
    private readonly ILogger _logger;
<<<<<<< HEAD
    public ProxyCommandHandler(Option<int> port,
                               Option<LogLevel> logLevel,
=======
    public ProxyCommandHandler(Option<int?> port,
                               Option<LogLevel?> logLevel,
>>>>>>> 425dc631
                               PluginEvents pluginEvents,
                               ISet<Regex> urlsToWatch,
                               ILogger logger) {
        Port = port ?? throw new ArgumentNullException(nameof(port));
        LogLevel = logLevel ?? throw new ArgumentNullException(nameof(logLevel));
        _pluginEvents = pluginEvents ?? throw new ArgumentNullException(nameof(pluginEvents));
        _urlsToWatch = urlsToWatch ?? throw new ArgumentNullException(nameof(urlsToWatch));
        _logger = logger ?? throw new ArgumentNullException(nameof(logger));
    }

    public int Invoke(InvocationContext context) {
        return InvokeAsync(context).GetAwaiter().GetResult();
    }

    public async Task<int> InvokeAsync(InvocationContext context) {
<<<<<<< HEAD
        int port = context.ParseResult.GetValueForOption(Port);
        Configuration.Port = port;
        LogLevel logLevel = context.ParseResult.GetValueForOption(LogLevel);
        _logger.LogLevel = logLevel;
=======
        var port = context.ParseResult.GetValueForOption(Port);
        if (port is not null) {
            Configuration.Port = port.Value;
        }
        var logLevel = context.ParseResult.GetValueForOption(LogLevel);
        if (logLevel is not null) {
            _logger.LogLevel = logLevel.Value;
        }
>>>>>>> 425dc631

        CancellationToken? cancellationToken = (CancellationToken?)context.BindingContext.GetService(typeof(CancellationToken?));

        _pluginEvents.RaiseOptionsLoaded(new OptionsLoadedArgs(context));

        var newReleaseInfo = await UpdateNotification.CheckForNewVersion();
        if (newReleaseInfo != null) {
            _logger.LogError($"New version {newReleaseInfo.Version} of the Graph Developer Proxy is available.");
            _logger.LogError($"See {newReleaseInfo.Url} for more information.");
            _logger.LogError(string.Empty);
        }

        try {
            await new ProxyEngine(Configuration, _urlsToWatch, _pluginEvents, _logger).Run(cancellationToken);
            return 0;
        }
        catch (Exception ex) {
            _logger.LogError("An error occurred while running the Developer Proxy");
            _logger.LogError(ex.Message.ToString());
            _logger.LogError(ex.StackTrace?.ToString() ?? string.Empty);
            var inner = ex.InnerException;

            while (inner is not null) {
                _logger.LogError("============ Inner exception ============");
                _logger.LogError(inner.Message.ToString());
                _logger.LogError(inner.StackTrace?.ToString() ?? string.Empty);
                inner = inner.InnerException;
            }
#if DEBUG
            throw; // so debug tools go straight to the source of the exception when attached
#else
                return 1;
#endif
        }

    }

    public static ProxyConfiguration Configuration { get => ConfigurationFactory.Value; }

    private static readonly Lazy<ProxyConfiguration> ConfigurationFactory = new(() => {
        var builder = new ConfigurationBuilder();
        var configuration = builder
                .AddJsonFile("appsettings.json", optional: true, reloadOnChange: true)
                .Build();
        var configObject = new ProxyConfiguration();
        configuration.Bind(configObject);

        return configObject;
    });
}<|MERGE_RESOLUTION|>--- conflicted
+++ resolved
@@ -1,4 +1,4 @@
-﻿// Copyright (c) Microsoft Corporation.
+// Copyright (c) Microsoft Corporation.
 // Licensed under the MIT License.
 
 using Microsoft.Extensions.Configuration;
@@ -10,24 +10,15 @@
 namespace Microsoft.Graph.DeveloperProxy;
 
 public class ProxyCommandHandler : ICommandHandler {
-<<<<<<< HEAD
-    public Option<int> Port { get; set; }
-    public Option<LogLevel> LogLevel { get; set; }
-=======
     public Option<int?> Port { get; set; }
     public Option<LogLevel?> LogLevel { get; set; }
->>>>>>> 425dc631
 
     private readonly PluginEvents _pluginEvents;
     private readonly ISet<Regex> _urlsToWatch;
     private readonly ILogger _logger;
-<<<<<<< HEAD
-    public ProxyCommandHandler(Option<int> port,
-                               Option<LogLevel> logLevel,
-=======
+
     public ProxyCommandHandler(Option<int?> port,
                                Option<LogLevel?> logLevel,
->>>>>>> 425dc631
                                PluginEvents pluginEvents,
                                ISet<Regex> urlsToWatch,
                                ILogger logger) {
@@ -43,12 +34,6 @@
     }
 
     public async Task<int> InvokeAsync(InvocationContext context) {
-<<<<<<< HEAD
-        int port = context.ParseResult.GetValueForOption(Port);
-        Configuration.Port = port;
-        LogLevel logLevel = context.ParseResult.GetValueForOption(LogLevel);
-        _logger.LogLevel = logLevel;
-=======
         var port = context.ParseResult.GetValueForOption(Port);
         if (port is not null) {
             Configuration.Port = port.Value;
@@ -57,7 +42,6 @@
         if (logLevel is not null) {
             _logger.LogLevel = logLevel.Value;
         }
->>>>>>> 425dc631
 
         CancellationToken? cancellationToken = (CancellationToken?)context.BindingContext.GetService(typeof(CancellationToken?));
 
