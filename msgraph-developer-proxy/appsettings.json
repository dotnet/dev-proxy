{
  "plugins": [
    {
      "name": "GraphSelectGuidancePlugin",
      "enabled": true,
      "pluginPath": "GraphProxyPlugins\\msgraph-developer-proxy-plugins.dll",
      "urlsToWatch": [
        "https://graph.microsoft.com/v1.0/*",
        "https://graph.microsoft.com/beta/*",
        "https://graph.microsoft.us/v1.0/*",
        "https://graph.microsoft.us/beta/*",
        "https://dod-graph.microsoft.us/v1.0/*",
        "https://dod-graph.microsoft.us/beta/*",
        "https://microsoftgraph.chinacloudapi.cn/v1.0/*",
        "https://microsoftgraph.chinacloudapi.cn/beta/*"
      ]
    },
    {
      "name": "GraphBetaSupportGuidancePlugin",
      "enabled": true,
      "pluginPath": "GraphProxyPlugins\\msgraph-developer-proxy-plugins.dll",
      "urlsToWatch": [
        "https://graph.microsoft.com/beta/*",
        "https://graph.microsoft.us/beta/*",
        "https://dod-graph.microsoft.us/beta/*",
        "https://microsoftgraph.chinacloudapi.cn/beta/*"
      ]
    },
    {
      "name": "GraphSdkGuidancePlugin",
      "enabled": true,
      "pluginPath": "GraphProxyPlugins\\msgraph-developer-proxy-plugins.dll",
      "urlsToWatch": [
        "https://graph.microsoft.com/v1.0/*",
        "https://graph.microsoft.com/beta/*",
        "https://graph.microsoft.us/v1.0/*",
        "https://graph.microsoft.us/beta/*",
        "https://dod-graph.microsoft.us/v1.0/*",
        "https://dod-graph.microsoft.us/beta/*",
        "https://microsoftgraph.chinacloudapi.cn/v1.0/*",
        "https://microsoftgraph.chinacloudapi.cn/beta/*"
      ]
    },
    {
<<<<<<< HEAD
      "name": "ODataPagingGuidancePlugin",
      "enabled": true,
      "pluginPath": "GraphProxyPlugins\\msgraph-developer-proxy-plugins.dll"
=======
      "name": "GraphClientRequestIdGuidancePlugin",
      "enabled": true,
      "pluginPath": "GraphProxyPlugins\\msgraph-developer-proxy-plugins.dll",
      "urlsToWatch": [
        "https://graph.microsoft.com/v1.0/*",
        "https://graph.microsoft.com/beta/*",
        "https://graph.microsoft.us/v1.0/*",
        "https://graph.microsoft.us/beta/*",
        "https://dod-graph.microsoft.us/v1.0/*",
        "https://dod-graph.microsoft.us/beta/*",
        "https://microsoftgraph.chinacloudapi.cn/v1.0/*",
        "https://microsoftgraph.chinacloudapi.cn/beta/*"
      ]
>>>>>>> 6e055d88
    },
    {
      "name": "MockResponsePlugin",
      "enabled": true,
      "pluginPath": "GraphProxyPlugins\\msgraph-developer-proxy-plugins.dll",
      "configSection": "mocksPlugin"
    },
    {
      "name": "GraphRandomErrorPlugin",
      "enabled": true,
      "pluginPath": "GraphProxyPlugins\\msgraph-developer-proxy-plugins.dll",
      "configSection": "graphRandomErrorsPlugin"
    },
    {
      "name": "ExecutionSummaryPlugin",
      "enabled": true,
      "pluginPath": "GraphProxyPlugins\\msgraph-developer-proxy-plugins.dll",
      "configSection": "executionSummaryPlugin"
    }
  ],
  "urlsToWatch": [
    "https://graph.microsoft.com/v1.0/*",
    "https://graph.microsoft.com/beta/*",
    "https://graph.microsoft.us/v1.0/*",
    "https://graph.microsoft.us/beta/*",
    "https://dod-graph.microsoft.us/v1.0/*",
    "https://dod-graph.microsoft.us/beta/*",
    "https://microsoftgraph.chinacloudapi.cn/v1.0/*",
    "https://microsoftgraph.chinacloudapi.cn/beta/*",
    "https://*.sharepoint.*/*_api/*",
    "https://*.sharepoint.*/*_vti_bin/*",
    "https://*.sharepoint-df.*/*_api/*",
    "https://*.sharepoint-df.*/*_vti_bin/*"
  ],
  "mocksPlugin": {
    "mocksFile": "responses.json"
  },
  "graphRandomErrorsPlugin": {
    "rate": 50,
    "allowedErrors": [ 429, 500, 502, 503, 504, 507 ]
  },
  "executionSummaryPlugin": {
    "groupBy": "url"
  },
  "labelMode": "text",
  "logLevel": "info"
}<|MERGE_RESOLUTION|>--- conflicted
+++ resolved
@@ -42,11 +42,11 @@
       ]
     },
     {
-<<<<<<< HEAD
       "name": "ODataPagingGuidancePlugin",
       "enabled": true,
       "pluginPath": "GraphProxyPlugins\\msgraph-developer-proxy-plugins.dll"
-=======
+    },
+    {
       "name": "GraphClientRequestIdGuidancePlugin",
       "enabled": true,
       "pluginPath": "GraphProxyPlugins\\msgraph-developer-proxy-plugins.dll",
@@ -60,7 +60,6 @@
         "https://microsoftgraph.chinacloudapi.cn/v1.0/*",
         "https://microsoftgraph.chinacloudapi.cn/beta/*"
       ]
->>>>>>> 6e055d88
     },
     {
       "name": "MockResponsePlugin",
