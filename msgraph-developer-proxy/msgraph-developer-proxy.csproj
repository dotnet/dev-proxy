--- conflicted
+++ resolved
@@ -47,12 +47,9 @@
     </None>
     <None Update="responses.json">
       <CopyToOutputDirectory>PreserveNewest</CopyToOutputDirectory>
-<<<<<<< HEAD
-=======
     </None>
     <None Update="responses.sample.json">
       <CopyToOutputDirectory>PreserveNewest</CopyToOutputDirectory>
->>>>>>> 425dc631
     </None>
   </ItemGroup>
 
